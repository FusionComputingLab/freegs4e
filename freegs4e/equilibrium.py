--- conflicted
+++ resolved
@@ -2398,7 +2398,149 @@
                 [all_strikes[:, 0][ind], all_strikes[:, 1][ind]]
             ).T.squeeze()
 
-<<<<<<< HEAD
+    def dr_sep(
+        self,
+        Z_level=None,
+        sign_flip=False,
+    ):
+        """
+        Computes the radial separation (on the inboard and outboard sides) at vertical position `Z_level`
+        between flux surfaces passing through the lower and upper X-points.
+
+        The inboard dr_sep is defined as the difference in R (radial position) between
+        the two flux surfaces intersecting `Z_level` on the inboard side (smaller R values),
+        each corresponding to one of the X-points.
+
+        Similarly, the outboard dr_sep is the radial separation of the same flux surfaces
+        on the outboard side (larger R values).
+
+        Parameters
+        ----------
+        Z_level : float
+            Vertical height at which to calculate dr_sep [m].
+        sign_flip : bool
+            By convention, the function assumes the first X-point corresponds to the lower
+            X-point, and the second to the upper X-point. So for an upper single null plasma,
+            dr_sep_out should be positive and dr_sep_in should be negative. Setting sign_flip=True
+            will do the opposite and reverse the signs of the output values.
+
+        Returns
+        -------
+        list of float
+            A list containing the inboard and outboard dr_sep values:
+            [dr_sep_in, dr_sep_out].
+        """
+
+        # check if Z position specified, else set to Zgeometric
+        if Z_level is None:
+            Z_level = self.Zgeometric()
+
+        # extract required quantities
+        psi_bndry = self.psi_bndry
+        xpts = self.xpt
+
+        # compute absolute difference between each point's ψ and psi_bndry and then
+        # get indices of the two smallest differences
+        closest_indices = np.argsort(np.abs(xpts[:, 2] - psi_bndry))[:2]
+
+        # extract the corresponding rows (two X-points closest to psi_bndry, then sort by lowest z coord z-point)
+        closest_xpts = xpts[closest_indices]
+        closest_xpts_sorted = closest_xpts[np.argsort(closest_xpts[:, 1])]
+
+        # find the flux contours for the values of psi_boundary at each X-point
+        contour0 = plt.contour(
+            self.R, self.Z, self.psi(), levels=[closest_xpts_sorted[0, 2]]
+        )
+        contour1 = plt.contour(
+            self.R, self.Z, self.psi(), levels=[closest_xpts_sorted[1, 2]]
+        )
+        plt.close()  # this isn't the most elegant but we don't need the plot itself
+
+        # for each item in the contour object there's a list of points in (r,z) (i.e. a line)
+        psi_boundary_lines0 = []
+        for i, item in enumerate(contour0.allsegs[0]):
+            psi_boundary_lines0.append(item)
+        psi_boundary_lines1 = []
+        for i, item in enumerate(contour1.allsegs[0]):
+            psi_boundary_lines1.append(item)
+
+        # use the shapely package to find where each psi_boundary_line intersects
+        # the Z = Z_level line
+        R_limits = np.array([[self.Rmin, Z_level], [self.Rmax, Z_level]])
+        R_line = sh.LineString(R_limits)
+
+        # set of intersection points for the first flux surface
+        R_in_out0 = []
+        for j, line in enumerate(psi_boundary_lines0):
+            curve = sh.LineString(line)
+
+            # find the intersection points
+            intersection = curve.intersection(R_line)
+
+            # extract intersection points
+            if intersection.geom_type == "Point":
+                R_in_out0.append(np.squeeze(np.array(intersection.xy).T))
+            elif intersection.geom_type == "MultiPoint":
+                R_in_out0.append(
+                    np.squeeze(
+                        np.array([geom.xy for geom in intersection.geoms])
+                    )
+                )
+
+        # set of intersection points for the second flux surface
+        R_in_out1 = []
+        for j, line in enumerate(psi_boundary_lines1):
+            curve = sh.LineString(line)
+
+            # find the intersection points
+            intersection = curve.intersection(R_line)
+
+            # extract intersection points
+            if intersection.geom_type == "Point":
+                R_in_out1.append(np.squeeze(np.array(intersection.xy).T))
+            elif intersection.geom_type == "MultiPoint":
+                R_in_out1.append(
+                    np.squeeze(
+                        np.array([geom.xy for geom in intersection.geoms])
+                    )
+                )
+
+        # extract points into numpy array
+        R_in_out0_stacked = np.vstack(R_in_out0)
+        R_in_out1_stacked = np.vstack(R_in_out1)
+
+        # clip rows so that we only obtain the two rows with R values closest to the magnetic axis
+        R_mag = self.Rmagnetic()
+        R_in_out0_filtered = R_in_out0_stacked[
+            np.argsort(np.abs(R_in_out0_stacked[:, 0] - R_mag))[:2]
+        ]
+        R_in_out1_filtered = R_in_out1_stacked[
+            np.argsort(np.abs(R_in_out1_stacked[:, 0] - R_mag))[:2]
+        ]
+
+        # sort so that the lower X-point is first
+        R_in_out0_sort = np.sort(R_in_out0_filtered, axis=0)
+        R_in_out1_sort = np.sort(R_in_out1_filtered, axis=0)
+
+        if R_in_out0_sort.shape == (2, 2) and R_in_out1_sort.shape == (2, 2):
+            dr_sep_in = R_in_out0_sort[0, 0] - R_in_out1_sort[0, 0]
+            dr_sep_out = R_in_out0_sort[1, 0] - R_in_out1_sort[1, 0]
+
+            # flip signs if upper X-point considered first
+            if sign_flip:
+                dr_sep_in *= -1
+                dr_sep_out *= -1
+        else:
+            print(
+                f"Expected shape (2, 2) for both R_in_out0_sort and R_in_out1_sort, "
+                f"but got {R_in_out0_sort.shape} and {R_in_out1_sort.shape} respectively. "
+                f"Cannot calculate dr_sep_in and dr_sep_out for this plasma."
+            )
+            dr_sep_in = None
+            dr_sep_out = None
+
+        return [dr_sep_in, dr_sep_out]
+
     def jtor_1D(self, N):
         """
 
@@ -2474,150 +2616,6 @@
         flux_surf_avg_jtor[-1] = 0
 
         return flux_surf_avg_jtor
-=======
-    def dr_sep(
-        self,
-        Z_level=None,
-        sign_flip=False,
-    ):
-        """
-        Computes the radial separation (on the inboard and outboard sides) at vertical position `Z_level`
-        between flux surfaces passing through the lower and upper X-points.
-
-        The inboard dr_sep is defined as the difference in R (radial position) between
-        the two flux surfaces intersecting `Z_level` on the inboard side (smaller R values),
-        each corresponding to one of the X-points.
-
-        Similarly, the outboard dr_sep is the radial separation of the same flux surfaces
-        on the outboard side (larger R values).
-
-        Parameters
-        ----------
-        Z_level : float
-            Vertical height at which to calculate dr_sep [m].
-        sign_flip : bool
-            By convention, the function assumes the first X-point corresponds to the lower
-            X-point, and the second to the upper X-point. So for an upper single null plasma,
-            dr_sep_out should be positive and dr_sep_in should be negative. Setting sign_flip=True
-            will do the opposite and reverse the signs of the output values.
-
-        Returns
-        -------
-        list of float
-            A list containing the inboard and outboard dr_sep values:
-            [dr_sep_in, dr_sep_out].
-        """
-
-        # check if Z position specified, else set to Zgeometric
-        if Z_level is None:
-            Z_level = self.Zgeometric()
-
-        # extract required quantities
-        psi_bndry = self.psi_bndry
-        xpts = self.xpt
-
-        # compute absolute difference between each point's ψ and psi_bndry and then
-        # get indices of the two smallest differences
-        closest_indices = np.argsort(np.abs(xpts[:, 2] - psi_bndry))[:2]
-
-        # extract the corresponding rows (two X-points closest to psi_bndry, then sort by lowest z coord z-point)
-        closest_xpts = xpts[closest_indices]
-        closest_xpts_sorted = closest_xpts[np.argsort(closest_xpts[:, 1])]
-
-        # find the flux contours for the values of psi_boundary at each X-point
-        contour0 = plt.contour(
-            self.R, self.Z, self.psi(), levels=[closest_xpts_sorted[0, 2]]
-        )
-        contour1 = plt.contour(
-            self.R, self.Z, self.psi(), levels=[closest_xpts_sorted[1, 2]]
-        )
-        plt.close()  # this isn't the most elegant but we don't need the plot itself
-
-        # for each item in the contour object there's a list of points in (r,z) (i.e. a line)
-        psi_boundary_lines0 = []
-        for i, item in enumerate(contour0.allsegs[0]):
-            psi_boundary_lines0.append(item)
-        psi_boundary_lines1 = []
-        for i, item in enumerate(contour1.allsegs[0]):
-            psi_boundary_lines1.append(item)
-
-        # use the shapely package to find where each psi_boundary_line intersects
-        # the Z = Z_level line
-        R_limits = np.array([[self.Rmin, Z_level], [self.Rmax, Z_level]])
-        R_line = sh.LineString(R_limits)
-
-        # set of intersection points for the first flux surface
-        R_in_out0 = []
-        for j, line in enumerate(psi_boundary_lines0):
-            curve = sh.LineString(line)
-
-            # find the intersection points
-            intersection = curve.intersection(R_line)
-
-            # extract intersection points
-            if intersection.geom_type == "Point":
-                R_in_out0.append(np.squeeze(np.array(intersection.xy).T))
-            elif intersection.geom_type == "MultiPoint":
-                R_in_out0.append(
-                    np.squeeze(
-                        np.array([geom.xy for geom in intersection.geoms])
-                    )
-                )
-
-        # set of intersection points for the second flux surface
-        R_in_out1 = []
-        for j, line in enumerate(psi_boundary_lines1):
-            curve = sh.LineString(line)
-
-            # find the intersection points
-            intersection = curve.intersection(R_line)
-
-            # extract intersection points
-            if intersection.geom_type == "Point":
-                R_in_out1.append(np.squeeze(np.array(intersection.xy).T))
-            elif intersection.geom_type == "MultiPoint":
-                R_in_out1.append(
-                    np.squeeze(
-                        np.array([geom.xy for geom in intersection.geoms])
-                    )
-                )
-
-        # extract points into numpy array
-        R_in_out0_stacked = np.vstack(R_in_out0)
-        R_in_out1_stacked = np.vstack(R_in_out1)
-
-        # clip rows so that we only obtain the two rows with R values closest to the magnetic axis
-        R_mag = self.Rmagnetic()
-        R_in_out0_filtered = R_in_out0_stacked[
-            np.argsort(np.abs(R_in_out0_stacked[:, 0] - R_mag))[:2]
-        ]
-        R_in_out1_filtered = R_in_out1_stacked[
-            np.argsort(np.abs(R_in_out1_stacked[:, 0] - R_mag))[:2]
-        ]
-
-        # sort so that the lower X-point is first
-        R_in_out0_sort = np.sort(R_in_out0_filtered, axis=0)
-        R_in_out1_sort = np.sort(R_in_out1_filtered, axis=0)
-
-        if R_in_out0_sort.shape == (2, 2) and R_in_out1_sort.shape == (2, 2):
-            dr_sep_in = R_in_out0_sort[0, 0] - R_in_out1_sort[0, 0]
-            dr_sep_out = R_in_out0_sort[1, 0] - R_in_out1_sort[1, 0]
-
-            # flip signs if upper X-point considered first
-            if sign_flip:
-                dr_sep_in *= -1
-                dr_sep_out *= -1
-        else:
-            print(
-                f"Expected shape (2, 2) for both R_in_out0_sort and R_in_out1_sort, "
-                f"but got {R_in_out0_sort.shape} and {R_in_out1_sort.shape} respectively. "
-                f"Cannot calculate dr_sep_in and dr_sep_out for this plasma."
-            )
-            dr_sep_in = None
-            dr_sep_out = None
-
-        return [dr_sep_in, dr_sep_out]
->>>>>>> f98bbb8f
 
     def solve(self, profiles, Jtor=None, psi=None, psi_bndry=None):
         """
