"""
Routines to find critical points (O- and X-points).

Modified substantially from the original FreeGS code.

Copyright 2024 Nicola C. Amorisco, Adriano Agnello, George K. Holt, Ben Dudson.

FreeGS4E is free software: you can redistribute it and/or modify
it under the terms of the GNU Lesser General Public License as published by
the Free Software Foundation, either version 3 of the License, or
(at your option) any later version.

FreeGS4E is distributed in the hope that it will be useful,
but WITHOUT ANY WARRANTY; without even the implied warranty of
MERCHANTABILITY or FITNESS FOR A PARTICULAR PURPOSE.  See the
GNU Lesser General Public License for more details.

You should have received a copy of the GNU Lesser General Public License
along with FreeGS4E.  If not, see <http://www.gnu.org/licenses/>.

"""

import numpy as np
from numpy import (
    abs,
    amax,
    arctan2,
    argmax,
    argmin,
    clip,
    cos,
    dot,
    linspace,
    pi,
    sin,
    sqrt,
    sum,
    zeros,
)
from numpy.linalg import inv
from scipy import interpolate

try:
    from numba import njit
except ImportError:
    warnings.warn("Numba not found, using slower version")

    def njit(*args, **kwargs):
        return lambda f: f


import warnings

from . import bilinear_interpolation

# from unittest import makeSuite


def find_critical_old(R, Z, psi, discard_xpoints=True):
    """
    Finds the critical points in the total poloidal flux map ψ.

    Parameters
    ----------
    R : np.array
        Radial positions at which flux measured.
    Z : np.array
        Vertical positions at which flux measured.
    psi : np.array
        Total poloidal flux [Webers/2pi].
    discard_xpoints : bool
        Discard X-points not on (or close to) the separatrix.

    Returns
    -------
    list
        A list of tuples containing the O-point locations and flux values (R, Z, psi). Note
        the first tuple is the primary O-point (i.e. the magnetic axis).
    list
        A list of tuples containing the X-point locations and flux values (R, Z, psi). Note
        the first tuple is the primary X-point (i.e. closest to the magnetic axis, usually on
        the plasma separatrix).
    """

    # Get a spline interpolation function
    f = interpolate.RectBivariateSpline(R[:, 0], Z[0, :], psi)

    # Find candidate locations, based on minimising Bp^2
    Bp2 = (
        f(R, Z, dx=1, grid=False) ** 2 + f(R, Z, dy=1, grid=False) ** 2
    ) / R**2

    # Get grid resolution, which determines a reasonable tolerance
    # for the Newton iteration search area
    dR = R[1, 0] - R[0, 0]
    dZ = Z[0, 1] - Z[0, 0]
    radius_sq = 9 * (dR**2 + dZ**2)

    # Find local minima

    J = zeros([2, 2])

    xpoint = []
    opoint = []

    nx, ny = Bp2.shape
    for i in range(2, nx - 2):
        for j in range(2, ny - 2):
            if (
                (Bp2[i, j] < Bp2[i + 1, j + 1])
                and (Bp2[i, j] < Bp2[i + 1, j])
                and (Bp2[i, j] < Bp2[i + 1, j - 1])
                and (Bp2[i, j] < Bp2[i - 1, j + 1])
                and (Bp2[i, j] < Bp2[i - 1, j])
                and (Bp2[i, j] < Bp2[i - 1, j - 1])
                and (Bp2[i, j] < Bp2[i, j + 1])
                and (Bp2[i, j] < Bp2[i, j - 1])
            ):

                # Found local minimum

                R0 = R[i, j]
                Z0 = Z[i, j]

                # Use Newton iterations to find where
                # both Br and Bz vanish
                R1 = R0
                Z1 = Z0

                count = 0
                while True:

                    Br = -f(R1, Z1, dy=1, grid=False) / R1
                    Bz = f(R1, Z1, dx=1, grid=False) / R1

                    if Br**2 + Bz**2 < 1e-6:
                        # Found a minimum. Classify as either
                        # O-point or X-point

                        dR = R[1, 0] - R[0, 0]
                        dZ = Z[0, 1] - Z[0, 0]
                        d2dr2 = (
                            psi[i + 2, j] - 2.0 * psi[i, j] + psi[i - 2, j]
                        ) / (2.0 * dR) ** 2
                        d2dz2 = (
                            psi[i, j + 2] - 2.0 * psi[i, j] + psi[i, j - 2]
                        ) / (2.0 * dZ) ** 2
                        d2drdz = (
                            (psi[i + 2, j + 2] - psi[i + 2, j - 2])
                            / (4.0 * dZ)
                            - (psi[i - 2, j + 2] - psi[i - 2, j - 2])
                            / (4.0 * dZ)
                        ) / (4.0 * dR)
                        D = d2dr2 * d2dz2 - d2drdz**2

                        if D < 0.0:
                            # Found X-point
                            xpoint.append((R1, Z1, f(R1, Z1)[0][0]))
                        else:
                            # Found O-point
                            opoint.append((R1, Z1, f(R1, Z1)[0][0]))
                        break

                    # Jacobian matrix
                    # J = ( dBr/dR, dBr/dZ )
                    #     ( dBz/dR, dBz/dZ )

                    J[0, 0] = -Br / R1 - f(R1, Z1, dy=1, dx=1)[0][0] / R1
                    J[0, 1] = -f(R1, Z1, dy=2)[0][0] / R1
                    J[1, 0] = -Bz / R1 + f(R1, Z1, dx=2) / R1
                    J[1, 1] = f(R1, Z1, dx=1, dy=1)[0][0] / R1

                    d = dot(inv(J), [Br, Bz])

                    R1 = R1 - d[0]
                    Z1 = Z1 - d[1]

                    count += 1
                    # If (R1,Z1) is too far from (R0,Z0) then discard
                    # or if we've taken too many iterations
                    if ((R1 - R0) ** 2 + (Z1 - Z0) ** 2 > radius_sq) or (
                        count > 100
                    ):
                        # Discard this point
                        break

    xpoint = remove_dup(xpoint)
    opoint = remove_dup(opoint)

    if len(opoint) == 0:
        # Can't order primary O-point, X-point so return
        print("Warning: No O points found")
        return opoint, xpoint

    # Find primary O-point by sorting by distance from middle of domain
    Rmid = 0.5 * (R[-1, 0] + R[0, 0])
    Zmid = 0.5 * (Z[0, -1] + Z[0, 0])
    opoint.sort(key=lambda x: (x[0] - Rmid) ** 2 + (x[1] - Zmid) ** 2)

    # Draw a line from the O-point to each X-point. Psi should be
    # monotonic; discard those which are not

    if discard_xpoints:
        Ro, Zo, Po = opoint[0]  # The primary O-point
        xpt_keep = []
        for xpt in xpoint:
            Rx, Zx, Px = xpt

            rline = linspace(Ro, Rx, num=50)
            zline = linspace(Zo, Zx, num=50)

            pline = f(rline, zline, grid=False)

            if Px < Po:
                pline *= -1.0  # Reverse, so pline is maximum at X-point

            # Now check that pline is monotonic
            # Tried finding maximum (argmax) and testing
            # how far that is from the X-point. This can go
            # wrong because psi can be quite flat near the X-point
            # Instead here look for the difference in psi
            # rather than the distance in space

            maxp = amax(pline)
            if (maxp - pline[-1]) / (maxp - pline[0]) > 0.001:
                # More than 0.1% drop in psi from maximum to X-point
                # -> Discard
                continue

            ind = argmin(pline)  # Should be at O-point
            if (rline[ind] - Ro) ** 2 + (zline[ind] - Zo) ** 2 > 1e-4:
                # Too far, discard
                continue
            xpt_keep.append(xpt)
        xpoint = xpt_keep

    # Sort X-points by distance to primary O-point in psi space
    psi_axis = opoint[0][2]
    xpoint.sort(key=lambda x: (x[2] - psi_axis) ** 2)

    return opoint, xpoint


def remove_dup(points):
    """
    Removes duplicate points in the list 'points' based on
    a squared Euclidean distance.

    Parameters
    ----------
    points : list
        List of coordinate pairs.

    Returns
    -------
    list
        List of "unique" points.

    """

    result = []
    for n, p in enumerate(points):
        dup = False
        for p2 in result:
            if (p[0] - p2[0]) ** 2 + (p[1] - p2[1]) ** 2 < 1e-5:
                dup = True  # Duplicate
                break
        if not dup:
            result.append(p)  # Add to the list
    return result


def find_critical(
    R, Z, psi, mask_inside_limiter=None, signIp=1, discard_xpoints=True
):
    """
    Finds the critical points in the total poloidal flux map ψ.

    Parameters
    ----------
    R : np.array
        Radial positions at which flux measured.
    Z : np.array
        Vertical positions at which flux measured.
    psi : np.array
        Total poloidal flux [Webers/2pi].
    mask_inside_limiter : np.array
        Masking array, describing which (R, Z) grid points are inside the limiter.
    signIp : int
        Sign of the plasma current (+1 or -1).
    discard_xpoints : bool
        Discard X-points not on (or close to) the separatrix.

    Returns
    -------
    list
        A list of tuples containing the O-point locations and flux values (R, Z, psi). Note
        the first tuple is the primary O-point (i.e. the magnetic axis).
    list
        A list of tuples containing the X-point locations and flux values (R, Z, psi). Note
        the first tuple is the primary X-point (i.e. closest to the magnetic axis, usually on
        the plasma separatrix).
    """

    # if old:
    #     opoint, xpoint = find_critical_old(R,Z,psi, discard_xpoints)
    # else:
    opoint, xpoint = fastcrit(R, Z, psi, mask_inside_limiter)

    if len(xpoint) > 0 and (signIp is not None):
        # select xpoint with the correct ordering wrt Ip
        xpoint = xpoint[((xpoint[:, 2] - opoint[:1, 2]) * signIp) < 0]
        # also select xpoints that are not on the z=0 axis
        # xpoint = xpoint[np.abs(xpoint[:,1])>.1]
    if len(xpoint) > 0:
        # check distance to opoint and in case discard xpoints on non-monotonic LOS
        # closer_xpoint = np.argmin(np.linalg.norm((xpoint-opoint[:1])[:,:2], axis=-1))
        # if closer_xpoint != 0:
        # f = interpolate.RectBivariateSpline(R[:, 0], Z[0, :], psi)
        result = False
        while result is False:
            result = discard_xpoints_f(R, Z, psi, opoint[0], xpoint[0])
            if result is False:
                xpoint = xpoint[1:]
                result = len(xpoint) < 1
            # print(xpoint)
    return opoint, xpoint


# # this is 10x faster if the numba import works; otherwise, @njit is the identity and fastcrit is 3x faster anyways
@njit(fastmath=True, cache=True)
def scan_for_crit(R, Z, psi):
    """
    Finds the critical points in the total poloidal flux map ψ.

    Parameters
    ----------
    R : np.array
        Radial positions at which flux measured.
    Z : np.array
        Vertical positions at which flux measured.
    psi : np.array
        Total poloidal flux [Webers/2pi].

    Returns
    -------
    list
        A list of tuples containing the O-point locations and flux values (R, Z, psi). Note
        the first tuple is the primary O-point (i.e. the magnetic axis).
    list
        A list of tuples containing the X-point locations and flux values (R, Z, psi). Note
        the first tuple is the primary X-point (i.e. closest to the magnetic axis, usually on
        the plasma separatrix).
    """

    dR = R[1, 0] - R[0, 0]
    dZ = Z[0, 1] - Z[0, 0]
    Bp2 = np.zeros_like(psi)
    psiR = Bp2.copy()
    psiZ = Bp2.copy()
    psiR[1:-1, 1:-1] = 0.5 * (psi[2:, 1:-1] - psi[:-2, 1:-1]) / dR
    psiZ[1:-1, 1:-1] = 0.5 * (psi[1:-1, 2:] - psi[1:-1, :-2]) / dZ
    #
    #    psiR[0,:]=(psi[1,:]-psi[0,:])/dR
    #     psiR[-1,:]=(psi[-1,:]-psi[-2,:])/dR
    #     psiR[1:-1,0]=(psi[1:,0]-psi[:-1,0])/dR
    #     psiR[1:-1,-1]=(psi[1:,-1]-psi[:-1,-0])/dR
    #
    Bp2[:, :] = psiR**2 + psiZ**2  # /R[:,:]**2
    #
    xpoint = [(-999.0, -999.0, -999.0)]
    opoint = [(-999.0, -999.0, -999.0)]
    # start off by finding coarse values of Bp2 closest to 0.0 as in Ben Dudsons's routine
    for i in range(1, len(Bp2) - 1):
        for j in range(1, len(Bp2[0]) - 1):
            if (
                (Bp2[i, j] < Bp2[i + 1, j + 1])
                and (Bp2[i, j] < Bp2[i + 1, j])
                and (Bp2[i, j] < Bp2[i + 1, j - 1])
                and (Bp2[i, j] < Bp2[i - 1, j + 1])
                and (Bp2[i, j] < Bp2[i - 1, j])
                and (Bp2[i, j] < Bp2[i - 1, j - 1])
                and (Bp2[i, j] < Bp2[i, j + 1])
                and (Bp2[i, j] < Bp2[i, j - 1])
            ):
                # Found local minimum
                R0 = R[i, j]
                Z0 = Z[i, j]
                fR, fZ = psiR[i, j], psiZ[i, j]
                fRR = (psi[i + 1, j] - 2 * psi[i, j] + psi[i - 1, j]) / dR**2
                fZZ = (psi[i, j + 1] - 2 * psi[i, j] + psi[i, j - 1]) / dZ**2
                fRZ = (
                    0.5
                    * (
                        psi[i + 1, j + 1]
                        + psi[i - 1, j - 1]
                        - psi[i - 1, j + 1]
                        - psi[i + 1, j - 1]
                    )
                    / (dR * dZ)
                )
                det = fRR * fZZ - 0.25 * fRZ**2
                #
                if det != 0:
                    delta_R = -(fR * fZZ - 0.5 * fRZ * fZ) / det
                    delta_Z = -(fZ * fRR - 0.5 * fRZ * fR) / det
                if np.abs(delta_R) < 1.5 * dR and np.abs(delta_Z) < 1.5 * dZ:
                    est_psi = psi[i, j] + 0.5 * (
                        fR * delta_R + fZ * delta_Z
                    )  # + 0.5*(fRR*delta_R**2 + fZZ*delta_Z**2 + fRZ*delta_R*delta_Z)
                    crpoint = (R0 + delta_R, Z0 + delta_Z, est_psi)
                    if det > 0.0:
                        opoint = [crpoint] + opoint
                    else:
                        xpoint = [crpoint] + xpoint

    xpoint = np.array(xpoint)
    opoint = np.array(opoint)
    # do NOT remove the "pop" command below, the lists were initialised with (-999.,-999.) so that numba could compile
    # xpoint.pop()
    # opoint.pop()
    xpoint = xpoint[xpoint[:, 0] > -990]
    opoint = opoint[opoint[:, 0] > -990]
    return opoint, xpoint


def fastcrit(R, Z, psi, mask_inside_limiter):
    """
    Finds the critical points in the total poloidal flux map ψ.

    Parameters
    ----------
    R : np.array
        Radial positions at which flux measured.
    Z : np.array
        Vertical positions at which flux measured.
    psi : np.array
        Total poloidal flux [Webers/2pi].
    mask_inside_limiter : np.array
        Masking array, describing which (R, Z) grid points are inside the limiter.

    Returns
    -------
    list
        A list of tuples containing the O-point locations and flux values (R, Z, psi). Note
        the first tuple is the primary O-point (i.e. the magnetic axis).
    list
        A list of tuples containing the X-point locations and flux values (R, Z, psi). Note
        the first tuple is the primary X-point (i.e. closest to the magnetic axis, usually on
        the plasma separatrix).
    """

    opoint, xpoint = scan_for_crit(R, Z, psi)

    len_opoint = len(opoint)
    if len_opoint == 0:
        # Can't order primary O-point, X-point so return
        raise ValueError("No opoints found!")
        # return opoint, xpoint
    elif mask_inside_limiter is not None:
        # remove any opoint outside the limiter
        posR = np.argmin((R[:, :1].T - opoint[:, :1]) ** 2, axis=1)
        posZ = np.argmin((Z[:1, :] - opoint[:, 1:2]) ** 2, axis=1)
        opoint = opoint[mask_inside_limiter[posR, posZ]]

    len_opoint = len(opoint)
    if len_opoint == 0:
        # Can't order primary O-point, X-point so return
        raise ValueError("No opoints found!")
    elif len_opoint > 1:
        # Find primary O-point by sorting by distance from middle of domain
        Rmid = 0.5 * (R[-1, 0] + R[0, 0])
        Zmid = 0.5 * (Z[0, -1] + Z[0, 0])
        opoint_ordering = np.argsort(
            (opoint[:, 0] - Rmid) ** 2 + (opoint[:, 1] - Zmid) ** 2
        )
        opoint = opoint[opoint_ordering]

    # # check that primary opoint is inside the limiter
    # result = False
    # while result is False:
    #     posR = np.argmin(np.abs(R[:,0] - opoint[:1,0]))
    #     posZ = np.argmin(np.abs(Z[0,:] - opoint[:1,1]))
    #     if mask_inside_limiter[posR, posZ] < 1:
    #         opoint = opoint[1:]
    #         if len(opoint) == 0:
    #             raise ValueError('No valid opoints found!')
    #     else:
    #         result = True
    psi_axis = opoint[0][2]
    # opoint.sort(key=lambda x: (x[0] - Rmid) ** 2 + (x[1] - Zmid) ** 2)

    # Draw a line from the O-point to each X-point. Psi should be
    # monotonic; discard those which are not

    # if discard_xpoints:
    #     f = interpolate.RectBivariateSpline(R[:, 0], Z[0, :], psi)
    #     Ro, Zo, Po = opoint[0]  # The primary O-point
    #     xpt_keep = []
    #     for xpt in xpoint:
    #         Rx, Zx, Px = xpt

    #         rline = linspace(Ro, Rx, num=50)
    #         zline = linspace(Zo, Zx, num=50)

    #         pline = f(rline, zline, grid=False)

    #         if Px < Po:
    #             pline *= -1.0  # Reverse, so pline is maximum at X-point

    #         # Now check that pline is monotonic
    #         # Tried finding maximum (argmax) and testing
    #         # how far that is from the X-point. This can go
    #         # wrong because psi can be quite flat near the X-point
    #         # Instead here look for the difference in psi
    #         # rather than the distance in space

    #         maxp = amax(pline)
    #         if (maxp - pline[-1]) / (maxp - pline[0]) > 0.001:
    #             # More than 0.1% drop in psi from maximum to X-point
    #             # -> Discard
    #             continue

    #         ind = argmin(pline)  # Should be at O-point
    #         if (rline[ind] - Ro) ** 2 + (zline[ind] - Zo) ** 2 > 1e-4:
    #             # Too far, discard
    #             continue
    #         xpt_keep.append(xpt)
    #     xpoint = xpt_keep

    # Sort X-points by distance to primary O-point in psi space
    if len(xpoint) > 1:
        xpoint_ordering = np.argsort((xpoint[:, 2] - psi_axis) ** 2)
        xpoint = xpoint[xpoint_ordering]
    # xpoint.sort(key=lambda x: (x[2] - psi_axis) ** 2)
    #
    return opoint, xpoint


def discard_xpoints_f(R, Z, psi, opoint, xpt):
    """

    This function discards X-points not on (or close to) the separatrix.

    Parameters
    ----------
    R : np.array
        Radial positions at which flux measured.
    Z : np.array
        Vertical positions at which flux measured.
    psi : np.array
        Total poloidal flux [Webers/2pi].
    opoint : list
        The list of O-point tuples (R,Z,psi).
    xpt : list
        The list of X-point tuples (R,Z,psi).

    Returns
    -------
    bool
        Returns True if the X-point is to be kept, False if discarded.
    """

    # Here opoint and xpt are individual critical points
    dR = R[1, 0] - R[0, 0]
    dZ = Z[0, 1] - Z[0, 0]

    Ro, Zo, Po = opoint  # The primary O-point
    result = False

    # for xpt in xpoint:
    Rx, Zx, Px = xpt

    num = int(max((np.abs(Rx - Ro)) / dR, (np.abs(Zx - Zo)) / dZ) + 2)
    # print('num ', num)

    # print('num')
    rline = linspace(Ro, Rx, num)  # (np.abs(Rx-Ro)//dR + 1))
    zline = linspace(Zo, Zx, num)  # (np.abs(Zx-Zo)//dZ + 1))

    pline = bilinear_interpolation.biliint(
        R, Z, psi, np.array([rline, zline])
    )  # , grid=False)

    if Px < Po:
        pline *= -1.0  # Reverse, so pline is maximum at X-point

    # Now check that pline is monotonic
    # Tried finding maximum (argmax) and testing
    # how far that is from the X-point. This can go
    # wrong because psi can be quite flat near the X-point
    # Instead here look for the difference in psi
    # rather than the distance in space

    maxp = amax(pline)
    if (maxp - pline[-1]) / (maxp - pline[0]) < 0.001:
        # Less than 0.1% drop in psi from maximum to X-point

        ind = argmin(pline)  # Should be at O-point
        if (rline[ind] - Ro) ** 2 + (zline[ind] - Zo) ** 2 < 1e-4:
            # Accept
            result = True

    return result


def core_mask(R, Z, psi, opoint, xpoint=[], psi_bndry=None):
    """

    This function generates a masking array of computational grid points (R,Z) that
    reside within the last closed flux surface (plasma boundary).

    Parameters
    ----------
    R : np.array
        Radial positions at which flux measured.
    Z : np.array
        Vertical positions at which flux measured.
    psi : np.array
        Total poloidal flux [Webers/2pi].
    opoint : list
        The list of O-point tuples (R,Z,psi).
    xpoint : list
        The list of X-point tuples (R,Z,psi).
    psi_bndry : float
        Total poloidal flux on the plasma boundary [Webers/2pi].

    Returns
    -------
    np.array
        Returns a 2D Boolean array (at (R,Z) locations) where 1 denotes a point inside
        the core and 0 denostes a point outside.
    """

    mask = zeros(psi.shape)
    nx, ny = psi.shape

    # Start and end points
    Ro, Zo, psi_axis = opoint[0]
    if psi_bndry is None:
        _, _, psi_bndry = xpoint[0]

    # Normalise psi
    psin = (psi - psi_axis) / (psi_bndry - psi_axis)

    # Need some care near X-points to avoid flood filling through saddle point
    # Here we first set the x-points regions to a value, to block the flood fill
    # then later return to handle these more difficult cases
    #
    xpt_inds = []
    for rx, zx, _ in xpoint:
        # Find nearest index
        ix = argmin(abs(R[:, 0] - rx))
        jx = argmin(abs(Z[0, :] - zx))
        xpt_inds.append((ix, jx))
        # Fill this point and all around with '2'
        for i in np.clip([ix - 1, ix, ix + 1], 0, nx - 1):
            for j in np.clip([jx - 1, jx, jx + 1], 0, ny - 1):
                mask[i, j] = 2

    # Find nearest index to start
    rind = argmin(abs(R[:, 0] - Ro))
    zind = argmin(abs(Z[0, :] - Zo))

    stack = [(rind, zind)]  # List of points to inspect in future

    while stack:  # Whilst there are any points left
        i, j = stack.pop()  # Remove from list

        # Check the point to the left (i,j-1)
        if (j > 0) and (psin[i, j - 1] < 1.0) and (mask[i, j - 1] < 0.5):
            stack.append((i, j - 1))

        # Scan along a row to the right
        while True:
            mask[i, j] = 1  # Mark as in the core

            if (
                (i < nx - 1)
                and (psin[i + 1, j] < 1.0)
                and (mask[i + 1, j] < 0.5)
            ):
                stack.append((i + 1, j))
            if (i > 0) and (psin[i - 1, j] < 1.0) and (mask[i - 1, j] < 0.5):
                stack.append((i - 1, j))

            if j == ny - 1:  # End of the row
                break
            if (psin[i, j + 1] >= 1.0) or (mask[i, j + 1] > 0.5):
                break  # Finished this row
            j += 1  # Move to next point along

    # Now return to X-point locations
    for ix, jx in xpt_inds:
        for i in np.clip([ix - 1, ix, ix + 1], 0, nx - 1):
            for j in np.clip([jx - 1, jx, jx + 1], 0, ny - 1):
                if psin[i, j] < 1.0:
                    mask[i, j] = 1
                else:
                    mask[i, j] = 0

    return mask


@njit(fastmath=True, cache=True)
def inside_mask_(
    R,
    Z,
    psi,
    opoint,
    xpoint=[],
    mask_outside_limiter=None,
    psi_bndry=None,
):
    """

    This function identifies the plasma region inside the separatrix by performing
    a flood-fill algorithm starting from the magnetic axis (O-point).

    Parameters
    ----------
    R : np.array
        Radial positions at which flux measured.
    Z : np.array
        Vertical positions at which flux measured.
    psi : np.array
        Total poloidal flux [Webers/2pi].
    opoint : list
        The list of O-point tuples (R,Z,psi).
    xpoint : list
        The list of X-point tuples (R,Z,psi).
    mask_outside_limiter : np.array
        Masking array, describing which (R, Z) grid points are outside the limiter.
    psi_bndry : float
        Total poloidal flux on the plasma boundary [Webers/2pi].

    Returns
    -------
    np.array
        Returns a 2D Boolean array (at (R,Z) locations) where 1 denotes a point inside
        the core and 0 denostes a point outside.
    """

    #
    if mask_outside_limiter is not None:
        mask = mask_outside_limiter.copy()
    else:
        mask = zeros(psi.shape)
    nx, ny = psi.shape
    #
    # Start and end points
    Ro, Zo, psi_axis = opoint[0]
    if psi_bndry is None:
        _, _, psi_bndry = xpoint[0]
    #
    # Normalise psi
    psin = (psi - psi_axis) / (psi_bndry - psi_axis)
    #
    xpt_inds = []
    for rx, zx, _ in xpoint:
        # Find nearest index
        ix = argmin(abs(R[:, 0] - rx))
        jx = argmin(abs(Z[0, :] - zx))
        xpt_inds.append((ix, jx))
        # Fill this point and all around with '2'#
        ilo, ihi = min(max(ix - 1, 0), nx - 1), max(0, min(ix + 1, nx - 1))
        jlo, jhi = min(max(jx - 1, 0), ny - 1), max(0, min(jx + 1, ny - 1))
        mask[ilo : ihi + 1, jlo : jhi + 1] = 2
    #
    # Find nearest index to start
    rind = argmin(abs(R[:, 0] - Ro))
    zind = argmin(abs(Z[0, :] - Zo))
    #
    stack = [(rind, zind)]  # List of points to inspect in future
    #
    while stack:  # Whilst there are any points left
        i, j = stack.pop()  # Remove from list
        #
        # Check the point below (i,j-1) , append to list of stuff to be checked if valid
        if (j > 0) and (psin[i, j - 1] < 1.0) and (mask[i, j - 1] < 0.5):
            stack.append((i, j - 1))
        # Check the point above
        if (j < ny - 1) and (psin[i, j + 1] < 1.0) and (mask[i, j + 1] < 0.5):
            stack.append((i, j + 1))
        #
        # Scan along a row to the right
        mask[i, j] = 1  # Mark as sampled in the core
        #
        if (i < nx - 1) and (psin[i + 1, j] < 1.0) and (mask[i + 1, j] < 0.5):
            stack.append((i + 1, j))
        if (i > 0) and (psin[i - 1, j] < 1.0) and (mask[i - 1, j] < 0.5):
            stack.append((i - 1, j))
    #
    # Now return to X-point locations
    for ix, jx in xpt_inds:
        ilo, ihi = min(max(ix - 1, 0), nx - 1), max(0, min(ix + 1, nx - 1))
        jlo, jhi = min(max(jx - 1, 0), ny - 1), max(0, min(jx + 1, ny - 1))
        mask[ilo : ihi + 1, jlo : jhi + 1] = (
            1
            * (mask[ilo : ihi + 1, jlo : jhi + 1] == 1)
            * (psin[ilo : ihi + 1, jlo : jhi + 1] < 1.0)
        )
    #

    # remove effect of mask_outside_limiter
    mask = mask == 1

    return mask


def inside_mask(
    R,
    Z,
    psi,
    opoint,
    xpoint=[],
    mask_outside_limiter=None,
    psi_bndry=None,
    use_geom=True,
):
<<<<<<< HEAD
    """Full identification of the diverted plasma core mask.
    Combines inside_mask_ and geom_inside_mask.
    geom_inside_mask applies an additional geometrical contraint
    aimed at resolving cases of 'flooding' of the core mask through the primary Xpoint.
    It excludes regions based on perpendicular to segment
    from O-point to primary X-point.
=======
>>>>>>> 053f2e31
    """

    This function calls inside_mask_ to find plasma region inside the separatrix (with
    the option of calling geom_inside_mask too).

    Parameters
    ----------
    R : np.array
        Radial positions at which flux measured.
    Z : np.array
        Vertical positions at which flux measured.
    psi : np.array
        Total poloidal flux [Webers/2pi].
    opoint : list
        The list of O-point tuples (R,Z,psi).
    xpoint : list
        The list of X-point tuples (R,Z,psi).
    mask_outside_limiter : np.array
        Masking array, describing which (R, Z) grid points are outside the limiter.
    psi_bndry : float
        Total poloidal flux on the plasma boundary [Webers/2pi].
    use_geom : bool
        Use (refined) geom_inside_mask function in conjuction with inside_mask_
        to find the mask (if set to True).

    Returns
    -------
    np.array
        Returns a 2D Boolean array (at (R,Z) locations) where 1 denotes a point inside
        the core and 0 denostes a point outside.
    """

    mask = inside_mask_(
        R, Z, psi, opoint, xpoint, mask_outside_limiter, psi_bndry
    )
    if use_geom:
        # cure flooding
        mask = mask * geom_inside_mask(R, Z, opoint, xpoint)
    return mask


def geom_inside_mask(R, Z, opoint, xpoint):
    """

    This function excludes grid regions based on a line perpendicular
    to the segment from the O-point to the primary X-point in the plasma core.

    Parameters
    ----------
    R : np.array
        Radial positions at which flux measured.
    Z : np.array
        Vertical positions at which flux measured.
    opoint : list
        The list of O-point tuples (R,Z,psi).
    xpoint : list
        The list of X-point tuples (R,Z,psi).

    Returns
    -------
    np.array
        Returns a 2D Boolean array (at (R,Z) locations) where 1 denotes a point inside
        the core and 0 denostes a point outside.
    """

    slope = -(opoint[0, 0] - xpoint[0, 0]) / (opoint[0, 1] - xpoint[0, 1])
    interc = xpoint[0, 1] - slope * xpoint[0, 0]

    geom_mask = (
        (opoint[0, 1] - (slope * opoint[0, 0] + interc))
        * (Z - (slope * R + interc))
    ) > 0

    return geom_mask


def find_psisurface(eq, psifunc, r0, z0, r1, z1, psival=1.0, n=100, axis=None):
    """

    This function determines the (R,Z) location on a specified magnetic flux surface by
    interpolating along a straight line in the poloidal plane (defined by (r0,z0) and (r1,z1)).

    Parameters
    ----------
    eq : object
        Equilibrium object.
    psifunc : func
        Callable function for the flux map.
    r0 : float
        Starting R location inside the separatrix [m].
    z0 : float
        Starting Z location inside the separatrix [m].
    r1 : float
        Final R location outside the separatrix [m].
    z1 : float
        Final Z location outside the separatrix [m].
    psival : float
        Reference total poloidal flux value to find surface of [Webers/2pi].
    n : int
        Number of starting points to use.
    axis : object
        Matplotlib axis object, used for plotting.

    Returns
    -------
    np.array
        Returns a 2D Boolean array (at (R,Z) locations) where 1 denotes a point inside
        the core and 0 denostes a point outside.
    """

    # Clip (r1,z1) to be inside domain
    # Shorten the line so that the direction is unchanged
    if abs(r1 - r0) > 1e-6:
        rclip = clip(r1, eq.Rmin, eq.Rmax)
        z1 = z0 + (z1 - z0) * abs((rclip - r0) / (r1 - r0))
        r1 = rclip

    if abs(z1 - z0) > 1e-6:
        zclip = clip(z1, eq.Zmin, eq.Zmax)
        r1 = r0 + (r1 - r0) * abs((zclip - z0) / (z1 - z0))
        z1 = zclip

    r = linspace(r0, r1, n)
    z = linspace(z0, z1, n)

    if axis is not None:
        axis.plot(r, z)

    pnorm = psifunc(r, z, grid=False)

    if hasattr(psival, "__len__"):
        pass

    else:
        # Only one value
        ind = argmax(pnorm > psival)

        # Edited by Bhavin 31/07/18
        # Changed 1.0 to psival in f
        # make f gradient to psival surface
        f = (pnorm[ind] - psival) / (pnorm[ind] - pnorm[ind - 1])

        r = (1.0 - f) * r[ind] + f * r[ind - 1]
        z = (1.0 - f) * z[ind] + f * z[ind - 1]

    if axis is not None:
        axis.plot(r, z, "bo")

    return r, z


def find_separatrix(eq, ntheta=20, axis=None, psival=1.0):
    """

    This function determines the (R,Z) locations (at 'ntheta' points) of the last
    closed flux surface (i.e. the separatrix). The 'ntheta' points are equally spaced
    in the geometrix poloidal angle.

    Parameters
    ----------
    eq : object
        Equilibrium object.
    ntheta : int
        Number of points to spawn in the geometric poloidal angle.
    axis : object
        Matplotlib axis object, used for plotting.
    psival : float
        Reference total poloidal flux value to find surface of [Webers/2pi].

    Returns
    -------
    list
        Returns a list of (R,Z) points on the plasma boundary (last closed flux surface).
    """

    psi = eq.psi()

    # if recalculate_equilibrum:
    #     opoint, xpoint = find_critical(eq.R, eq.Z, psi)
    # else:
    try:
        opoint = eq.opt
        xpoint = eq.xpt
        psi_boundary = eq.psi_bndry
    except AttributeError:
        warnings.warn(
            "The equilibrium object does not have the critical points stored. Recalculating. If a limiter equilibrium, solve first for the limiter separatrix."
        )
        opoint, xpoint = find_critical(eq.R, eq.Z, psi)
        psi_boundary = xpoint[0][2]

    psinorm = (psi - opoint[0][2]) / (psi_boundary - opoint[0][2])

    psifunc = interpolate.RectBivariateSpline(eq.R[:, 0], eq.Z[0, :], psinorm)

    r0, z0 = opoint[0][0:2]

    theta_grid = linspace(0, 2 * pi, ntheta, endpoint=False)
    dtheta = theta_grid[1] - theta_grid[0]

    # Avoid putting theta grid points exactly on the X-points
    xpoint_theta = arctan2(xpoint[0][0] - r0, xpoint[0][1] - z0)
    xpoint_theta = xpoint_theta * (xpoint_theta >= 0) + (
        xpoint_theta + 2 * pi
    ) * (
        xpoint_theta < 0
    )  # let's make it between 0 and 2*pi
    # How close in theta to allow theta grid points to the X-point
    TOLERANCE = 1.0e-3
    if any(abs(theta_grid - xpoint_theta) < TOLERANCE):
        warnings.warn("Theta grid too close to X-point, shifting by half-step")
        theta_grid += dtheta / 2

    isoflux = []
    for theta in theta_grid:
        r, z = find_psisurface(
            eq,
            psifunc,
            r0,
            z0,
            r0 + 10.0 * sin(theta),
            z0 + 10.0 * cos(theta),
            psival=psival,
            axis=axis,
            n=1000,
        )
        isoflux.append((r, z, xpoint[0][0], xpoint[0][1]))

    return isoflux


def find_safety(
    eq,
    npsi=1,
    psinorm=None,
    ntheta=128,
    psi=None,
    opoint=None,
    xpoint=None,
    axis=None,
):
    """

    This function determines the safety factor profile for a given equilbirium. Points on
    each flux surface are equally paced in poloidal angle. The function performs a line
    integral around each flux surface to get q (on that flux surface).

    Parameters
    ----------
    eq : object
        Equilibrium object.
    npsi : int
        Number of flux surface values to find q for.
    psinorm : np.array
        The flux surfaces to calculate q for (length must be equal to npsi).
    ntheta : int
        Number of poloidal points to find q values on.
    psi : np.array
        Total poloidal flux [Webers/2pi].
    opoint : list
        The list of O-point tuples (R,Z,psi).
    xpoint : list
        The list of X-point tuples (R,Z,psi).
    axis : object
        Matplotlib axis object, used for plotting.

    Returns
    -------
    np.array
        Returns the safety factor at 'npsi' points in normalised psi.
    """

    if psi is None:
        psi = eq.psi()

    if (opoint is None) or (xpoint is None):
        opoint, xpoint = find_critical(eq.R, eq.Z, psi)

    if (xpoint is None) or (len(xpoint) == 0):
        # No X-point
        raise ValueError("No X-point so no separatrix")
    else:
        psinormal = (psi - opoint[0][2]) / (xpoint[0][2] - opoint[0][2])

    psifunc = interpolate.RectBivariateSpline(
        eq.R[:, 0], eq.Z[0, :], psinormal
    )

    r0, z0 = opoint[0][0:2]

    theta_grid = linspace(0, 2 * pi, ntheta, endpoint=False)
    dtheta = theta_grid[1] - theta_grid[0]

    # Avoid putting theta grid points exactly on the X-points
    xpoint_theta = arctan2(xpoint[0][0] - r0, xpoint[0][1] - z0)
    xpoint_theta = xpoint_theta * (xpoint_theta >= 0) + (
        xpoint_theta + 2 * pi
    ) * (
        xpoint_theta < 0
    )  # let's make it between 0 and 2*pi
    # How close in theta to allow theta grid points to the X-point
    TOLERANCE = 1.0e-3

    if any(abs(theta_grid - xpoint_theta) < TOLERANCE):
        warnings.warn("Theta grid too close to X-point, shifting by half-step")
        theta_grid += dtheta / 2

    if psinorm is None:
        npsi = 100
        psirange = linspace(1.0 / (npsi + 1), 1.0, npsi, endpoint=False)
    else:
        try:
            psirange = psinorm
            npsi = len(psinorm)
        except TypeError:
            npsi = 1
            psirange = [psinorm]

    psisurf = zeros([npsi, ntheta, 2])

    # Calculate flux surface positions
    for i in range(npsi):
        psin = psirange[i]
        for j in range(ntheta):
            theta = theta_grid[j]
            r, z = find_psisurface(
                eq,
                psifunc,
                r0,
                z0,
                r0 + 8.0 * sin(theta),
                z0 + 8.0 * cos(theta),
                psival=psin,
                axis=axis,
            )
            psisurf[i, j, :] = [r, z]

    # Get variables for loop integral around flux surface
    r = psisurf[:, :, 0]
    z = psisurf[:, :, 1]
    fpol = eq.fpol(psirange[:]).reshape(npsi, 1)
    Br = eq.Br(r, z)
    Bz = eq.Bz(r, z)
    Bthe = sqrt(Br**2 + Bz**2)

    # Differentiate location w.r.t. index
    dr_di = (np.roll(r, 1, axis=1) - np.roll(r, -1, axis=1)) / 2.0
    dz_di = (np.roll(z, 1, axis=1) - np.roll(z, -1, axis=1)) / 2.0

    # Distance between points
    dl = sqrt(dr_di**2 + dz_di**2)

    # Integrand - Btor/(R*Bthe) = Fpol/(R**2*Bthe)
    qint = fpol / (r**2 * Bthe)

    # Integral
    q = sum(qint * dl, axis=1) / (2 * pi)

    return q<|MERGE_RESOLUTION|>--- conflicted
+++ resolved
@@ -818,19 +818,13 @@
     psi_bndry=None,
     use_geom=True,
 ):
-<<<<<<< HEAD
-    """Full identification of the diverted plasma core mask.
-    Combines inside_mask_ and geom_inside_mask.
+    """
+    This function calls inside_mask_ to find plasma region inside the separatrix (with
+    the option of calling geom_inside_mask too).
     geom_inside_mask applies an additional geometrical contraint
     aimed at resolving cases of 'flooding' of the core mask through the primary Xpoint.
     It excludes regions based on perpendicular to segment
     from O-point to primary X-point.
-=======
->>>>>>> 053f2e31
-    """
-
-    This function calls inside_mask_ to find plasma region inside the separatrix (with
-    the option of calling geom_inside_mask too).
 
     Parameters
     ----------
